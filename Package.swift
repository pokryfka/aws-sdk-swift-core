--- conflicted
+++ resolved
@@ -7,18 +7,10 @@
         .library(name: "AWSSDKSwiftCore", targets: ["AWSSDKSwiftCore"])
     ],
     dependencies: [
-<<<<<<< HEAD
         .package(url: "https://github.com/apple/swift-nio.git", .upToNextMajor(from:"2.1.0")),
         .package(url: "https://github.com/apple/swift-nio-ssl.git", .upToNextMajor(from:"2.0.0")),
-        .package(url: "https://github.com/apple/swift-nio-ssl-support.git", from: "1.0.0"),
-        .package(url: "https://github.com/Yasumoto/HypertextApplicationLanguage.git", .upToNextMajor(from: "1.1.0")),
-        .package(url: "https://github.com/PerfectlySoft/Perfect-INIParser.git", .upToNextMajor(from: "3.0.0")),
-=======
-        .package(url: "https://github.com/apple/swift-nio.git", from: "1.11.0"),
-        .package(url: "https://github.com/apple/swift-nio-ssl.git", from: "1.3.2"),
         .package(url: "https://github.com/swift-aws/HypertextApplicationLanguage.git", .upToNextMajor(from: "1.1.0")),
         .package(url: "https://github.com/swift-aws/Perfect-INIParser.git", .upToNextMajor(from: "3.0.0")),
->>>>>>> e415e222
     ],
     targets: [
         .target(
@@ -50,5 +42,4 @@
     package.targets.append(.target(name: "CAWSSDKOpenSSL"))
     awsSdkSwiftCoreTarget?.dependencies.append("CAWSSDKOpenSSL")
     package.dependencies.append(.package(url: "https://github.com/apple/swift-nio-ssl-support.git", from: "1.0.0"))
-}
-
+}