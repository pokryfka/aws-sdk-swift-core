--- conflicted
+++ resolved
@@ -7,14 +7,9 @@
         .library(name: "AWSSDKSwiftCore", targets: ["AWSSDKSwiftCore"])
     ],
     dependencies: [
-<<<<<<< HEAD
         .package(url: "https://github.com/apple/swift-nio.git", .upToNextMajor(from:"2.1.0")),
         .package(url: "https://github.com/apple/swift-nio-ssl.git", .upToNextMajor(from:"2.0.0")),
-=======
-        .package(url: "https://github.com/apple/swift-nio.git", from: "1.11.0"),
-        .package(url: "https://github.com/apple/swift-nio-ssl.git", from: "1.3.2"),
         .package(url: "https://github.com/apple/swift-nio-ssl-support.git", from: "1.0.0"),
->>>>>>> 853a8fc5
         .package(url: "https://github.com/Yasumoto/HypertextApplicationLanguage.git", .upToNextMajor(from: "1.1.0")),
         .package(url: "https://github.com/PerfectlySoft/Perfect-INIParser.git", .upToNextMajor(from: "3.0.0")),
     ],
