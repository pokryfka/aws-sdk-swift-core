--- conflicted
+++ resolved
@@ -343,14 +343,10 @@
                 }
                 headers.removeValue(forKey: payload.toSwiftVariableCase())
             } else {
-<<<<<<< HEAD
                 // only include the body if there are members that are output in the body.
                 if Input.hasEncodableBody {
-                    body = .json(try AWSShapeEncoder().encodeToJSONUTF8Data(input))
-                }
-=======
-                body = .json(try AWSShapeEncoder().json(input))
->>>>>>> 119265d9
+                    body = .json(try AWSShapeEncoder().json(input))
+                }
             }
 
         case .query:
